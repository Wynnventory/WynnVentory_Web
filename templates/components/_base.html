--- conflicted
+++ resolved
@@ -22,11 +22,7 @@
                     class="d-flex flex-row flex-sm-column justify-content-between h-100 w-100 align-items-center align-items-sm-start px-3 pt-2 pt-sm-4">
                     <a href="{{ url_for('web.items') }}"
                         class="d-flex align-items-center pb-sm-3 mb-md-0 me-md-auto text-decoration-none logo-div">
-<<<<<<< HEAD
-                        <span class="fs-logo">W<span class="d-none d-sm-inline">WynnVentory</span></span>
-=======
                         <span class="fs-logo"><span class="d-none d-sm-inline">WynnVentory</span></span>
->>>>>>> 8ad5343c
                     </a>
                     <ul class="nav nav-pills flex-sm-column flex-row flex-nowrap flex-shrink-1 flex-sm-grow-0 flex-grow-1 mb-sm-auto mb-0 justify-content-center align-items-center align-items-sm-start nav-div"
                         id="menu">
@@ -73,11 +69,7 @@
             </div>
 
             <!-- CONTENT -->
-<<<<<<< HEAD
-            <div class="col d-flex flex-column h-sm-100">
-=======
             <div class="col d-flex flex-column h-sm-100 p-4">
->>>>>>> 8ad5343c
                 <main class="row overflow-auto content px-4">
                     {% block content %}{% endblock %}
                 </main>
