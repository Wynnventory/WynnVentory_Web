import re
from datetime import timedelta
from datetime import timezone, datetime
from typing import List, Dict, Any
from typing import Optional

from pymongo import UpdateOne
from pymongo.errors import BulkWriteError

from modules.db import get_collection
from modules.models.collection_types import Collection as ColEnum


def save(items: List[Dict[str, Any]]) -> None:
    """
    Insert multiple market items into the live collection,
    stamping each with the same UTC timestamp.
    Any duplicates (by hash_code) will be skipped,
    but the rest will succeed.
    """
    if not items:
        return

    ts = datetime.now(timezone.utc)
    for item in items:
        item['timestamp'] = ts

    market_collection = get_collection(ColEnum.MARKET_LISTINGS)
    try:
        # ordered=False => fire off all inserts;
        # duplicate-key errors don’t stop the rest.
        market_collection.insert_many(items, ordered=False)
    except BulkWriteError as bwe:
        # Optionally inspect bwe.details['writeErrors'] for logging,
        # but you can safely ignore duplicate-key errors here.
        pass

        # Option 2 - Saving price document
        update_moving_averages(items)


def update_moving_averages(items: List[Dict]):
    # Build a list of UpdateOne operations so we can send them in bulk.
    ops: List[UpdateOne] = []

    for item in items:
        name = item['name']
        shiny = item.get('shiny_stat') is not None
        tier = item['tier']

        price_data = calculate_listing_averages(
            item_name=name,
            shiny=shiny,
            tier=tier
        )

        # We’ll use (name, tier, shiny) as the unique filter.
        filter_q = {
            'name': name,
            'tier': tier,
            'shiny': shiny
        }

        # Remove any `_id` key from price_data so Mongo can assign its own ObjectId.
        price_data.pop('_id', None)

        # add update timestamp
        price_data['timestamp'] = datetime.now(timezone.utc)

        # Now build an UpdateOne that sets all fields in price_data,
        # and uses upsert=True so that if no doc matches, it inserts price_data + filter_q.
        ops.append(
            UpdateOne(
                filter_q,
                {
                    '$set': price_data
                },
                upsert=True
            )
        )

    if ops:
        # Execute all upserts in one bulk write.
        get_collection(ColEnum.MARKET_AVERAGES).bulk_write(ops, ordered=False)


def get_trade_market_item_listings(
        item_name: Optional[str] = None,
        shiny: Optional[bool] = None,
        unidentified: Optional[bool] = None,
        rarity: Optional[str] = None,
        tier: Optional[int] = None,
        item_type: Optional[str] = None,
        page: Optional[int] = 1,
        page_size: Optional[int] = 50,
) -> Dict[str, Any]:
    """
    Retrieve market entries, optionally filtering by:
      - name
      - shiny status (if shiny is True/False; if None, don't filter by shiny)
      - tier (for MaterialItem or globally if no name/type)
      - item_type
    """
    skip = (page - 1) * page_size

    query_filter: Dict[str, Any] = {}

    # only filter on shiny_stat if shiny was explicitly passed
    if shiny is not None:
        shiny_op = '$ne' if shiny else '$eq'
        query_filter['shiny_stat'] = {shiny_op: None}

    if unidentified is not None:
        query_filter['unidentified'] = {"$eq": unidentified}

    if rarity is not None:
        if rarity.lower() == "normal":
            escaped = re.escape(rarity)
            regex = {"$regex": f"^{escaped}$", "$options": "i"}
            query_filter["$or"] = [
                {"rarity": regex},
                {"rarity": {"$eq": None}}
            ]

            print(query_filter)
        else:
            escaped = re.escape(rarity)
            query_filter["rarity"] = {
                "$regex": f"^{escaped}$",
                "$options": "i"
            }

    # 1) NAME branch
    if item_name:
        query_filter['name'] = {
            '$regex': f'.*{re.escape(item_name)}.*',
            '$options': 'i'
        }

        if item_type is not None:
            # explicit single-type + optional tier
            query_filter['item_type'] = item_type
            if tier is not None and item_type == 'MaterialItem':
                query_filter['tier'] = tier

        else:
            # fallback to original OR logic
            if tier is not None:
                query_filter['$or'] = [
                    {'item_type': {'$in': ['GearItem', 'IngredientItem']}},
                    {'item_type': 'MaterialItem', 'tier': tier}
                ]

    # 2) NO-NAME branch
    else:
        if item_type is not None:
            query_filter['item_type'] = item_type
            if tier is not None and item_type == 'MaterialItem':
                query_filter['tier'] = tier
        else:
            # no name & no type: include all three types
            query_filter['item_type'] = {
                '$in': ['GearItem', 'IngredientItem', 'MaterialItem']
            }
            if tier is not None:
                query_filter['tier'] = tier

    coll = get_collection(ColEnum.MARKET_LISTINGS)
    total = coll.count_documents(query_filter)

    cursor = coll.find(
        filter=query_filter,
        projection={
            '_id': 0,
            'player_name': 0
        }
    ).sort('timestamp', -1).skip(skip).limit(page_size)

    items = list(cursor)

    return {
        'page': (skip // page_size) + 1,
        'page_size': page_size,
        'count': len(items),
        'total': total,
        'items': items
    }


def calculate_listing_averages(
        item_name: str,
        shiny: bool = False,
        tier: Optional[int] = None
) -> Dict[str, Any]:
    """
    Compute price statistics (min, max, avg, mid-80%) for identified and unidentified listings,
    taking each 'amount' into account (so a listing of amount=4 counts as four data points).
    Returns a dict of:
      - lowest_price, highest_price, average_price, average_mid_80_percent_price
      - unidentified_average_price, unidentified_average_mid_80_percent_price
      - total_count, unidentified_count
      - name
    """
    shiny_stat = '$ne' if shiny else '$eq'
    query_filter: Dict[str, Any] = {'name': item_name, 'shiny_stat': {shiny_stat: None}, '$or': [
        {'item_type': {'$in': ['GearItem', 'IngredientItem']}},
        {'item_type': 'MaterialItem', 'tier': tier}
    ]}

    # 2) build pipeline
    pipeline = [
        # 1) Only the docs we care about, in price order
        {'$match': query_filter},
        {'$addFields': {'unitIndex': {'$range': [0, '$amount']}}},
        {'$unwind': '$unitIndex'},
        {'$sort': {'listing_price': 1}},

        # 2) Single pass grouping
        {'$group': {
            '_id': None,
            # pull tier & name from the first doc in sort order
            'tier': {'$first': '$tier'},
            'name': {'$first': '$name'},

            # all identified prices in one array
            'identifiedPrices': {
                '$push': {
                    '$cond': [
                        {'$ne': ['$unidentified', True]},
                        '$listing_price',
                        '$$REMOVE'
                    ]
                }
            },
            # all unidentified prices in another
            'unidentifiedPrices': {
                '$push': {
                    '$cond': [
                        {'$eq': ['$unidentified', True]},
                        '$listing_price',
                        '$$REMOVE'
                    ]
                }
            },

            # counts & sums & mins & maxes
            'identifiedCount': {'$sum': {'$cond': [{'$ne': ['$unidentified', True]}, 1, 0]}},
            'unidentifiedCount': {'$sum': {'$cond': [{'$eq': ['$unidentified', True]}, 1, 0]}},
            'identifiedMin': {'$min': {'$cond': [{'$ne': ['$unidentified', True]}, '$listing_price', None]}},
            'identifiedMax': {'$max': {'$cond': [{'$ne': ['$unidentified', True]}, '$listing_price', None]}},
            'identifiedAvg': {'$avg': {'$cond': [{'$ne': ['$unidentified', True]}, '$listing_price', None]}},
            'unidentifiedAvg': {'$avg': {'$cond': [{'$eq': ['$unidentified', True]}, '$listing_price', None]}}
        }},

        # 3) Final projection
        {'$project': {
            'tier': 1,
            'name': 1,

            'lowest_price': {'$round': ['$identifiedMin', 2]},
            'highest_price': {'$round': ['$identifiedMax', 2]},
            'average_price': {'$round': ['$identifiedAvg', 2]},

            'total_count': '$identifiedCount',
            'unidentified_count': '$unidentifiedCount',
            'unidentified_average_price': {'$round': ['$unidentifiedAvg', 2]},

            'average_mid_80_percent_price': {
                '$round': [
                    {
                        '$cond': [
                            {'$gt': [{'$size': '$identifiedPrices'}, 2]},
                            {'$avg': {
                                '$slice': [
                                    '$identifiedPrices',
                                    {'$ceil': {'$multiply': [{'$size': '$identifiedPrices'}, 0.1]}},
                                    {
                                        '$subtract': [
                                            {'$size': '$identifiedPrices'},
                                            {'$multiply': [
                                                2,
                                                {'$ceil': {'$multiply': [{'$size': '$identifiedPrices'}, 0.1]}}
                                            ]}
                                        ]
                                    }
                                ]
                            }},
                            {'$avg': '$identifiedPrices'}
                        ]
                    },
                    2
                ]
            },

            # mid-80-percent for unidentified
            'unidentified_average_mid_80_percent_price': {
                '$round': [
                    {
                        '$cond': [
                            {'$gt': [{'$size': '$unidentifiedPrices'}, 2]},
                            {'$avg': {
                                '$slice': [
                                    '$unidentifiedPrices',
                                    {'$ceil': {'$multiply': [{'$size': '$unidentifiedPrices'}, 0.1]}},
                                    {
                                        '$subtract': [
                                            {'$size': '$unidentifiedPrices'},
                                            {'$multiply': [
                                                2,
                                                {'$ceil': {'$multiply': [{'$size': '$unidentifiedPrices'}, 0.1]}}
                                            ]}
                                        ]
                                    }
                                ]
                            }},
                            {'$avg': '$unidentifiedPrices'}
                        ]
                    },
                    2
                ]
            }
        }}
    ]

    cursor = get_collection(ColEnum.MARKET_LISTINGS).aggregate(pipeline)
    try:
        stats = cursor.next()
    except StopIteration:
        return {}

    return stats


def get_trademarket_item_price(
        item_name: str,
        shiny: bool = False,
        tier: Optional[int] = None
) -> Dict[str, Any]:
<<<<<<< HEAD
=======

    if tier and tier <= 0:
        tier = None

>>>>>>> c6c4e437
    filter_q = {
        'name': item_name,
        'tier': tier,
        'shiny': shiny
    }

    result = get_collection(ColEnum.MARKET_AVERAGES).find_one(filter_q, {"_id": False})

    if result:
        return result
    else:
        return {}


def get_price_history(
        item_name: str,
        shiny: bool = False,
        tier: Optional[int] = None,
        start_date: datetime = None,
        end_date: datetime = None,
        default_days: int = 7
) -> List[Dict[str, Any]]:
    """
    Retrieve the price history of an item over a given date range.
    """
    # build base filter
    shiny_stat = '$ne' if shiny else '$eq'
    # 1) Shift “now” back by default_days once
    lagged_now = datetime.now(timezone.utc) - timedelta(days=default_days + 1)

    # 2) If end_date wasn’t given, use lagged_now
    end_date = end_date or lagged_now

    # 3) If start_date wasn’t given, backfill to a full default_days window
    start_date = start_date or (end_date - timedelta(days=default_days))

    # 4) Inclusive end_date via half-open interval
    exclusive_end = end_date + timedelta(days=1)

    query_filter: Dict[str, Any] = {
        'name': item_name,
        'shiny_stat': {shiny_stat: None},
        '$or': [
            {'item_type': {'$in': ['GearItem', 'IngredientItem']}},
            {'item_type': 'MaterialItem', 'tier': tier}
        ],
        'date': {
            '$gte': start_date,
            '$lt': exclusive_end
        }
    }

    cursor = get_collection(ColEnum.MARKET_ARCHIVE).find(
        filter=query_filter,
        sort=[('date', 1)],
        projection={'_id': 0}
    )
    return list(cursor)


def get_historic_average(
        item_name: str,
        shiny: bool = False,
        tier: Optional[int] = None,
        start_date: Optional[datetime] = None,
        end_date: Optional[datetime] = None,
        default_days: int = 7
) -> Dict[str, Any]:
    """
    Compute average stats for an item over a date range.
    If neither start_date nor end_date is provided, uses the last `default_days`.
    If only one is provided, fills the other to span a `default_days` window
    (or up to now for the end).
    """
    # 1) Shift “now” back by default_days once
    lagged_now = datetime.now(timezone.utc) - timedelta(days=default_days + 1)

    # 2) If end_date wasn’t given, use lagged_now
    end_date = end_date or lagged_now

    # 3) If start_date wasn’t given, backfill to a full default_days window
    start_date = start_date or (end_date - timedelta(days=default_days))

    # 4) Inclusive end_date via half-open interval
    exclusive_end = end_date + timedelta(days=1)

    # base query
    shiny_op = '$ne' if shiny else '$eq'
    query: Dict[str, Any] = {
        'name': item_name,
        'shiny_stat': {shiny_op: None},
        '$or': [
            {'item_type': {'$in': ['GearItem', 'IngredientItem']}},
            {'item_type': 'MaterialItem', 'tier': tier}
        ],
        'date': {
            '$gte': start_date,
            '$lt': exclusive_end
        }
    }

    pipeline = [
        {'$match': query},
        {'$group': {
            '_id': None,
            'name': {'$first': '$name'},
            'tier': {'$first': '$tier'},
            'document_count': {'$sum': 1},

            # averages over the matched docs
            'lowest_price': {'$avg': '$lowest_price'},
            'highest_price': {'$avg': '$highest_price'},
            'average_price': {'$avg': '$average_price'},

            'total_count': {'$sum': '$total_count'},
            'avg_mid80': {'$avg': '$average_mid_80_percent_price'},
            'unidentified_avg': {'$avg': '$unidentified_average_price'},
            'unidentified_mid80_avg': {'$avg': '$unidentified_average_mid_80_percent_price'},
            'unidentified_count': {'$sum': '$unidentified_count'}
        }},
        {'$project': {
            '_id': 0,
            'name': 1,
            'tier': 1,
            'document_count': 1,
            'lowest_price': {'$round': ['$lowest_price', 2]},
            'highest_price': {'$round': ['$highest_price', 2]},
            'average_price': {'$round': ['$average_price', 2]},
            'total_count': {'$toInt': '$total_count'},
            'average_mid_80_percent_price': {'$round': ['$avg_mid80', 2]},
            'unidentified_average_price': {'$round': ['$unidentified_avg', 2]},
            'unidentified_average_mid_80_percent_price': {'$round': ['$unidentified_mid80_avg', 2]},
            'unidentified_count': {'$toInt': '$unidentified_count'}
        }}
    ]

    result = list(
        get_collection(ColEnum.MARKET_ARCHIVE)
        .aggregate(pipeline, allowDiskUse=False)
    )
    return result[0] if result else {}


def get_all_items_ranking(
        start_date: Optional[datetime] = None,
        end_date: Optional[datetime] = None,
        default_days: int = 7
) -> List[Dict[str, Any]]:
    """
    Retrieve a ranking of items based on archived price data,
    automatically lagged by `default_days + 1` so the latest
    document is always `default_days` days in the past.
    """

    # 1) Shift “now” back by default_days once
    lagged_now = datetime.now(timezone.utc) - timedelta(days=default_days + 1)

    # 2) If end_date wasn’t given, use lagged_now
    end_date = end_date or lagged_now

    # 3) If start_date wasn’t given, backfill to a full default_days window
    start_date = start_date or (end_date - timedelta(days=default_days))

    # 4) Inclusive end_date via half-open interval
    exclusive_end = end_date + timedelta(days=1)

    date_filter: Dict[str, Any] = {
        'date': {
            '$gte': start_date,
            '$lt': exclusive_end
        },
        'shiny_stat': {'$eq': None}
    }

    pipeline: List[Dict[str, Any]] = [{'$match': date_filter}]

    # 2) Group by item name and compute aggregates
    pipeline.append({
        '$group': {
            '_id': '$name',
            'lowest_price': {'$min': '$lowest_price'},
            'highest_price': {'$max': '$highest_price'},
            'average_price': {'$avg': '$average_price'},
            'average_total_count': {'$avg': '$total_count'},
            'average_unidentified_count': {'$avg': '$unidentified_count'},
            'average_mid_80_percent_price': {'$avg': '$average_mid_80_percent_price'},
            'unidentified_average_mid_80_percent_price': {
                '$avg': '$unidentified_average_mid_80_percent_price'
            },
            'total_count': {'$sum': '$total_count'},
            'unidentified_count': {'$sum': '$unidentified_count'}
        }
    })

    # 3) Sort descending by average price
    pipeline.append({'$sort': {'average_price': -1}})

    # run the aggregation
    cursor = get_collection(ColEnum.MARKET_ARCHIVE).aggregate(pipeline)

    # 4) Enumerate and add 'rank'
    ranked = []
    for idx, doc in enumerate(cursor, start=1):
        item = {
            'rank': idx,
            'name': doc['_id'],
            **{k: doc[k] for k in doc if k != '_id'}
        }
        ranked.append(item)

    return ranked<|MERGE_RESOLUTION|>--- conflicted
+++ resolved
@@ -336,13 +336,10 @@
         shiny: bool = False,
         tier: Optional[int] = None
 ) -> Dict[str, Any]:
-<<<<<<< HEAD
-=======
 
     if tier and tier <= 0:
         tier = None
 
->>>>>>> c6c4e437
     filter_q = {
         'name': item_name,
         'tier': tier,
