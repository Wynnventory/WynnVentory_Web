--- conflicted
+++ resolved
@@ -206,10 +206,6 @@
     cursor = get_collection(ColEnum.MARKET).aggregate(pipeline)
     try:
         stats = cursor.next()  # grab the first (and only) result
-<<<<<<< HEAD
-        print(stats)
-=======
->>>>>>> 459af894
     except StopIteration:
         return {}
 
